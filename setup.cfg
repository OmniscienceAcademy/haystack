--- conflicted
+++ resolved
@@ -67,9 +67,6 @@
     mmh3  # fast hashing function (murmurhash3)
     quantulum3  # quantities extraction from text
     azure-ai-formrecognizer==3.2.0b2  # forms reader
-<<<<<<< HEAD
-    azure-core<=1.22
-=======
     # azure-core is a dependency of azure-ai-formrecognizer
     # In order to stop malicious pip backtracking during pip install farm-haystack[all] documented in https://github.com/deepset-ai/haystack/issues/2280 
     # we have to resolve a dependency version conflict ourself.
@@ -77,7 +74,6 @@
     # azure-core>=1.23 needs typing-extensions>=4.0.1
     # pip unfortunately backtracks into the databind direction ultimately getting lost.
     azure-core<1.23
->>>>>>> a97a9d2b
 
     # Preprocessing
     more_itertools  # for windowing
